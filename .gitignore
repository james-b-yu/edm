*.ipynb
.DS_store
.conda/
data/
checkpoints/
wandb/
playground.py
<<<<<<< HEAD
playground.ipynb
outputs/
=======
>>>>>>> 2bcc5318

# Byte-compiled / optimized / DLL files
__pycache__/
*.py[cod]
*$py.class

# C extensions
*.so

# Distribution / packaging
.Python
build/
develop-eggs/
dist/
downloads/
eggs/
.eggs/
lib/
lib64/
parts/
sdist/
var/
wheels/
share/python-wheels/
*.egg-info/
.installed.cfg
*.egg
MANIFEST

# PyInstaller
#  Usually these files are written by a python script from a template
#  before PyInstaller builds the exe, so as to inject date/other infos into it.
*.manifest
*.spec

# Installer logs
pip-log.txt
pip-delete-this-directory.txt

# Unit test / coverage reports
htmlcov/
.tox/
.nox/
.coverage
.coverage.*
.cache
nosetests.xml
coverage.xml
*.cover
*.py,cover
.hypothesis/
.pytest_cache/
cover/

# Translations
*.mo
*.pot

# Django stuff:
*.log
local_settings.py
db.sqlite3
db.sqlite3-journal

# Flask stuff:
instance/
.webassets-cache

# Scrapy stuff:
.scrapy

# Sphinx documentation
docs/_build/

# PyBuilder
.pybuilder/
target/

# Jupyter Notebook
.ipynb_checkpoints

# IPython
profile_default/
ipython_config.py

# pyenv
#   For a library or package, you might want to ignore these files since the code is
#   intended to run in multiple environments; otherwise, check them in:
# .python-version

# pipenv
#   According to pypa/pipenv#598, it is recommended to include Pipfile.lock in version control.
#   However, in case of collaboration, if having platform-specific dependencies or dependencies
#   having no cross-platform support, pipenv may install dependencies that don't work, or not
#   install all needed dependencies.
#Pipfile.lock

# UV
#   Similar to Pipfile.lock, it is generally recommended to include uv.lock in version control.
#   This is especially recommended for binary packages to ensure reproducibility, and is more
#   commonly ignored for libraries.
#uv.lock

# poetry
#   Similar to Pipfile.lock, it is generally recommended to include poetry.lock in version control.
#   This is especially recommended for binary packages to ensure reproducibility, and is more
#   commonly ignored for libraries.
#   https://python-poetry.org/docs/basic-usage/#commit-your-poetrylock-file-to-version-control
#poetry.lock

# pdm
#   Similar to Pipfile.lock, it is generally recommended to include pdm.lock in version control.
#pdm.lock
#   pdm stores project-wide configurations in .pdm.toml, but it is recommended to not include it
#   in version control.
#   https://pdm.fming.dev/latest/usage/project/#working-with-version-control
.pdm.toml
.pdm-python
.pdm-build/

# PEP 582; used by e.g. github.com/David-OConnor/pyflow and github.com/pdm-project/pdm
__pypackages__/

# Celery stuff
celerybeat-schedule
celerybeat.pid

# SageMath parsed files
*.sage.py

# Environments
.env
.venv
env/
venv/
ENV/
env.bak/
venv.bak/

# Spyder project settings
.spyderproject
.spyproject

# Rope project settings
.ropeproject

# mkdocs documentation
/site

# mypy
.mypy_cache/
.dmypy.json
dmypy.json

# Pyre type checker
.pyre/

# pytype static type analyzer
.pytype/

# Cython debug symbols
cython_debug/

# PyCharm
#  JetBrains specific template is maintained in a separate JetBrains.gitignore that can
#  be found at https://github.com/github/gitignore/blob/main/Global/JetBrains.gitignore
#  and can be added to the global gitignore or merged into this file.  For a more nuclear
#  option (not recommended) you can uncomment the following to ignore the entire idea folder.
#.idea/

# Ruff stuff:
.ruff_cache/

# PyPI configuration file
.pypirc
/2025-03-10 Partially Pretrained Own Architecture
drugs_featurized.msgpack
scheduler_epoch_576.pth
*.txt
samples1_test_no_h.pkl
samples1_testing_again.pkl<|MERGE_RESOLUTION|>--- conflicted
+++ resolved
@@ -5,11 +5,8 @@
 checkpoints/
 wandb/
 playground.py
-<<<<<<< HEAD
 playground.ipynb
 outputs/
-=======
->>>>>>> 2bcc5318
 
 # Byte-compiled / optimized / DLL files
 __pycache__/
