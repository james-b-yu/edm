--- conflicted
+++ resolved
@@ -139,7 +139,6 @@
             this method is useful during training and evaluation
             given ground truth data, and (potentially random) time generate epsilons and perform one evaluation of the model to predict these epsilons
 
-<<<<<<< HEAD
             Args:
                 coord (torch.Tensor): self-explanatory
                 one_hot (torch.Tensor): self-explanatory
@@ -147,15 +146,6 @@
                 time_int (torch.Tensor | int): either an integer, in which case all molecules in the batch will have the same time step, or a long-tensor of shape [batch_size]. note this is an INTEGER from 0 to num_steps, inclusive
                 node_mask (torch.Tensor): get these from the dataloader
                 edge_mask (torch.Tensor): get these from the dataloader
-=======
-        Args:
-            coord (torch.Tensor): 3D coordinates of atom
-            one_hot (torch.Tensor): one hot encoding of the atom type (H, C, O, N, F)
-            charge (torch.Tensor): charge of atom
-            time_int (torch.Tensor | int): either an integer, in which case all molecules in the batch will have the same time step, or a long-tensor of shape [batch_size]. note this is an INTEGER from 0 to num_steps, inclusive
-            node_mask (torch.Tensor): get these from the dataloader
-            edge_mask (torch.Tensor): get these from the dataloader
->>>>>>> 64a1b7d4
 
             Returns:
                 tuple[tuple[torch.Tensor, torch.Tensor], tuple[torch.Tensor, torch.Tensor]]: actual and predicted epsilons, ready to calculate squared difference norm or mse, etc.
@@ -181,30 +171,22 @@
             time_frac = time_int / self.config.num_steps
             (pred_eps_coord, pred_eps_feat) = self.egnn(z_coord, z_feat, time_frac, node_mask, edge_mask)
         
-<<<<<<< HEAD
             return (eps_coord, eps_feat), (pred_eps_coord, pred_eps_feat)
-=======
-        time_frac = time_int / self.config.num_steps
-        (pred_eps_coord, pred_eps_feat) = self.egnn(z_coord, z_feat, time_frac, node_mask, edge_mask)
     
-        return (eps_coord, eps_feat), (pred_eps_coord, pred_eps_feat)
-
-    def forward(self, coord, one_hot, charge, time_int, node_mask, edge_mask):
-        """Defining a forward pass for EDM, to integrate eval script more easily"""
-        (eps_coord, eps_feat), (pred_eps_coord, pred_eps_feat) = self.get_eps_and_predicted_eps(coord, one_hot, charge, time_int, node_mask, edge_mask)
-        return pred_eps_coord, pred_eps_feat
-
-    
-def get_config_from_args(args: Namespace, num_atom_types: int):
-    return MaskedEDMConfig(
-        device=args.device,
-        hidden_dim=args.hidden_d,
-        tanh_multiplier=args.tanh_range,
-        num_layers=args.num_layers,
-        num_atom_types=num_atom_types,  # type:ignore
-        num_steps=args.num_steps,
-        schedule_type=args.noise_schedule,
-        coord_in_scale=1.,
-        one_hot_in_scale=0.25,
-        charge_in_scale=0.1)
->>>>>>> 64a1b7d4
+        def get_config_from_args(args: Namespace, num_atom_types: int):
+            return MaskedEDMConfig(
+                device=args.device,
+                hidden_dim=args.hidden_d,
+                tanh_multiplier=args.tanh_range,
+                num_layers=args.num_layers,
+                num_atom_types=num_atom_types,  # type:ignore
+                num_steps=args.num_steps,
+                schedule_type=args.noise_schedule,
+                coord_in_scale=1.,
+                one_hot_in_scale=0.25,
+                charge_in_scale=0.1)
+        
+        def forward(self, coord, one_hot, charge, time_int, node_mask, edge_mask):
+            """Defining a forward pass for EDM, to integrate eval script more easily"""
+            (eps_coord, eps_feat), (pred_eps_coord, pred_eps_feat) = self.get_eps_and_predicted_eps(coord, one_hot, charge, time_int, node_mask, edge_mask)
+            return pred_eps_coord, pred_eps_feat
